# freqplot.py - frequency domain plots for control systems
#
# Author: Richard M. Murray
# Date: 24 May 09
#
# This file contains some standard control system plots: Bode plots,
# Nyquist plots and pole-zero diagrams.  The code for Nichols charts
# is in nichols.py.
#
# Copyright (c) 2010 by California Institute of Technology
# All rights reserved.
#
# Redistribution and use in source and binary forms, with or without
# modification, are permitted provided that the following conditions
# are met:
#
# 1. Redistributions of source code must retain the above copyright
#    notice, this list of conditions and the following disclaimer.
#
# 2. Redistributions in binary form must reproduce the above copyright
#    notice, this list of conditions and the following disclaimer in the
#    documentation and/or other materials provided with the distribution.
#
# 3. Neither the name of the California Institute of Technology nor
#    the names of its contributors may be used to endorse or promote
#    products derived from this software without specific prior
#    written permission.
#
# THIS SOFTWARE IS PROVIDED BY THE COPYRIGHT HOLDERS AND CONTRIBUTORS
# "AS IS" AND ANY EXPRESS OR IMPLIED WARRANTIES, INCLUDING, BUT NOT
# LIMITED TO, THE IMPLIED WARRANTIES OF MERCHANTABILITY AND FITNESS
# FOR A PARTICULAR PURPOSE ARE DISCLAIMED.  IN NO EVENT SHALL CALTECH
# OR THE CONTRIBUTORS BE LIABLE FOR ANY DIRECT, INDIRECT, INCIDENTAL,
# SPECIAL, EXEMPLARY, OR CONSEQUENTIAL DAMAGES (INCLUDING, BUT NOT
# LIMITED TO, PROCUREMENT OF SUBSTITUTE GOODS OR SERVICES; LOSS OF
# USE, DATA, OR PROFITS; OR BUSINESS INTERRUPTION) HOWEVER CAUSED AND
# ON ANY THEORY OF LIABILITY, WHETHER IN CONTRACT, STRICT LIABILITY,
# OR TORT (INCLUDING NEGLIGENCE OR OTHERWISE) ARISING IN ANY WAY OUT
# OF THE USE OF THIS SOFTWARE, EVEN IF ADVISED OF THE POSSIBILITY OF
# SUCH DAMAGE.
#
# $Id$

import matplotlib.pyplot as plt
import scipy as sp
import numpy as np
import math
from .ctrlutil import unwrap
from .bdalg import feedback

__all__ = ['bode_plot', 'nyquist_plot', 'gangof4_plot',
           'bode', 'nyquist', 'gangof4']

#
# Main plotting functions
#
# This section of the code contains the functions for generating
# frequency domain plots
#

# Bode plot
def bode_plot(syslist, omega=None, dB=None, Hz=None, deg=None,
        Plot=True, omega_limits=None, omega_num=None, *args, **kwargs):
    """Bode plot for a system

    Plots a Bode plot for the system over a (optional) frequency range.

    Parameters
    ----------
    syslist : linsys
        List of linear input/output systems (single system is OK)
    omega : freq_range
        Range of frequencies in rad/sec
    dB : boolean
        If True, plot result in dB
    Hz : boolean
        If True, plot frequency in Hz (omega must be provided in rad/sec)
    deg : boolean
        If True, plot phase in degrees (else radians)
    Plot : boolean
        If True, plot magnitude and phase
    omega_limits: tuple, list, ... of two values
        Limits of the to generate frequency vector.
        If Hz=True the limits are in Hz otherwise in rad/s.
    omega_num: int
        number of samples
    *args, **kwargs:
        Additional options to matplotlib (color, linestyle, etc)

    Returns
    -------
    mag : array (list if len(syslist) > 1)
        magnitude
    phase : array (list if len(syslist) > 1)
        phase in radians
    omega : array (list if len(syslist) > 1)
        frequency in rad/sec

    Notes
    -----
    1. Alternatively, you may use the lower-level method (mag, phase, freq)
    = sys.freqresp(freq) to generate the frequency response for a system,
    but it returns a MIMO response.

    2. If a discrete time model is given, the frequency response is plotted
    along the upper branch of the unit circle, using the mapping z = exp(j
    \omega dt) where omega ranges from 0 to pi/dt and dt is the discrete
    time base.  If not timebase is specified (dt = True), dt is set to 1.

    Examples
    --------
    >>> sys = ss("1. -2; 3. -4", "5.; 7", "6. 8", "9.")
    >>> mag, phase, omega = bode(sys)
    """
    # Set default values for options
    from . import config
    if (dB is None): dB = config.bode_dB
    if (deg is None): deg = config.bode_deg
    if (Hz is None): Hz = config.bode_Hz

    # If argument was a singleton, turn it into a list
    if (not getattr(syslist, '__iter__', False)):
        syslist = (syslist,)

    if omega is None:
        if omega_limits is None:
            # Select a default range if none is provided
            omega = default_frequency_range(syslist, Hz=Hz, number_of_samples=omega_num)
        else:
            omega_limits = np.array(omega_limits)
            if Hz:
                omega_limits *= 2.*math.pi
            if omega_num:
                omega = sp.logspace(np.log10(omega_limits[0]), np.log10(omega_limits[1]), num=omega_num, endpoint=True)
            else:
                omega = sp.logspace(np.log10(omega_limits[0]), np.log10(omega_limits[1]), endpoint=True)

    if Plot:
        fig = plt.gcf()
        ax_mag = None
        ax_phase = None
        for ax in fig.axes:
            if ax.get_label() == 'pycontrol-bode-mag':
                ax_mag = ax
            elif ax.get_label() == 'pycontrol-bode-phs':
                ax_phase = ax
        if ax_mag is None or ax_phase is None:
            plt.clf()
            ax_mag = plt.subplot(211, label = 'pycontrol-bode-mag')
            ax_phase = plt.subplot(212, label = 'pycontrol-bode-phs', sharex=ax_mag)

    mags, phases, omegas, nyquistfrqs = [], [], [], []
    for sys in syslist:
        if (sys.inputs > 1 or sys.outputs > 1):
            # TODO: Add MIMO bode plots.
            raise NotImplementedError("Bode is currently only implemented for SISO systems.")
        else:
            omega_sys = np.array(omega)
            if sys.isdtime(True):
                nyquistfrq = 2. * math.pi * 1. / sys.dt / 2.
                omega_sys = omega_sys[omega_sys < nyquistfrq]
                # TODO: What distance to the Nyquist frequency is appropriate?
            else:
                nyquistfrq = None
            # Get the magnitude and phase of the system
            mag_tmp, phase_tmp, omega_sys = sys.freqresp(omega_sys)
            mag = np.atleast_1d(np.squeeze(mag_tmp))
            phase = np.atleast_1d(np.squeeze(phase_tmp))
            phase = unwrap(phase)
            nyquistfrq_plot = None
            if Hz:
                omega_plot = omega_sys / (2. * math.pi)
                if nyquistfrq:
                    nyquistfrq_plot = nyquistfrq / (2. * math.pi)
            else:
                omega_plot = omega_sys
                if nyquistfrq:
                    nyquistfrq_plot = nyquistfrq

            mags.append(mag)
            phases.append(phase)
            omegas.append(omega_sys)
            nyquistfrqs.append(nyquistfrq)
            # Get the dimensions of the current axis, which we will divide up
            #! TODO: Not current implemented; just use subplot for now

            if (Plot):
                # Create a unique label to fix bug in matplotlib<=2.1
                # See https://github.com/matplotlib/matplotlib/issues/9024
                import random
                figlabel = str(random.randint(1, 1e6))

                # Magnitude plot
<<<<<<< HEAD
                ax_mag = plt.subplot(211, label=figlabel);

=======
>>>>>>> 805a2d5b
                if dB:
                    pltline = ax_mag.semilogx(omega_plot, 20 * np.log10(mag),
                                              *args, **kwargs)
                else:
                    pltline = ax_mag.loglog(omega_plot, mag, *args, **kwargs)

                if nyquistfrq_plot:
                    ax_mag.axvline(nyquistfrq_plot,
                                   color=pltline[0].get_color())

                # Add a grid to the plot + labeling
                ax_mag.grid(True, which='both')
                ax_mag.set_ylabel("Magnitude (dB)" if dB else "Magnitude")

                # Phase plot
                if deg:
                    phase_plot = phase * 180. / math.pi
                else:
                    phase_plot = phase
                ax_phase.semilogx(omega_plot, phase_plot, *args, **kwargs)

                if nyquistfrq_plot:
                    ax_phase.axvline(nyquistfrq_plot, color=pltline[0].get_color())

                # Add a grid to the plot + labeling
                ax_phase.set_ylabel("Phase (deg)" if deg else "Phase (rad)")

                def genZeroCenteredSeries(val_min, val_max, period):
                    v1 = np.ceil(val_min / period - 0.2)
                    v2 = np.floor(val_max / period + 0.2)
                    return np.arange(v1, v2 + 1) * period
                if deg:
                    ylim = ax_phase.get_ylim()
                    ax_phase.set_yticks(genZeroCenteredSeries(ylim[0], ylim[1], 45.))
                    ax_phase.set_yticks(genZeroCenteredSeries(ylim[0], ylim[1], 15.), minor=True)
                else:
                    ylim = ax_phase.get_ylim()
                    ax_phase.set_yticks(genZeroCenteredSeries(ylim[0], ylim[1], math.pi / 4.))
                    ax_phase.set_yticks(genZeroCenteredSeries(ylim[0], ylim[1], math.pi / 12.), minor=True)
                ax_phase.grid(True, which='both')
                # ax_mag.grid(which='minor', alpha=0.3)
                # ax_mag.grid(which='major', alpha=0.9)
                # ax_phase.grid(which='minor', alpha=0.3)
                # ax_phase.grid(which='major', alpha=0.9)

                # Label the frequency axis
                ax_phase.set_xlabel("Frequency (Hz)" if Hz else "Frequency (rad/sec)")

    if len(syslist) == 1:
        return mags[0], phases[0], omegas[0]
    else:
        return mags, phases, omegas

# Nyquist plot
def nyquist_plot(syslist, omega=None, Plot=True, color='b',
                 labelFreq=0, *args, **kwargs):
    """Nyquist plot for a system

    Plots a Nyquist plot for the system over a (optional) frequency range.

    Parameters
    ----------
    syslist : list of LTI
        List of linear input/output systems (single system is OK)
    omega : freq_range
        Range of frequencies (list or bounds) in rad/sec
    Plot : boolean
        If True, plot magnitude
    labelFreq : int
        Label every nth frequency on the plot
    *args, **kwargs:
        Additional options to matplotlib (color, linestyle, etc)

    Returns
    -------
    real : array
        real part of the frequency response array
    imag : array
        imaginary part of the frequency response array
    freq : array
        frequencies

    Examples
    --------
    >>> sys = ss("1. -2; 3. -4", "5.; 7", "6. 8", "9.")
    >>> real, imag, freq = nyquist_plot(sys)
    """
    # If argument was a singleton, turn it into a list
    if (not getattr(syslist, '__iter__', False)):
        syslist = (syslist,)

    # Select a default range if none is provided
    if omega is None:
        omega = default_frequency_range(syslist)

    # Interpolate between wmin and wmax if a tuple or list are provided
    elif (isinstance(omega, list) | isinstance(omega, tuple)):
        # Only accept tuple or list of length 2
        if (len(omega) != 2):
            raise ValueError("Supported frequency arguments are (wmin,wmax) tuple or list, or frequency vector. ")
        omega = np.logspace(np.log10(omega[0]), np.log10(omega[1]),
                            num=50, endpoint=True, base=10.0)
    for sys in syslist:
        if (sys.inputs > 1 or sys.outputs > 1):
            # TODO: Add MIMO nyquist plots.
            raise NotImplementedError("Nyquist is currently only implemented for SISO systems.")
        else:
            # Get the magnitude and phase of the system
            mag_tmp, phase_tmp, omega = sys.freqresp(omega)
            mag = np.squeeze(mag_tmp)
            phase = np.squeeze(phase_tmp)

            # Compute the primary curve
            x = sp.multiply(mag, sp.cos(phase));
            y = sp.multiply(mag, sp.sin(phase));

            if (Plot):
                # Plot the primary curve and mirror image
                plt.plot(x, y, '-', color=color, *args, **kwargs);
                plt.plot(x, -y, '--', color=color, *args, **kwargs);
                # Mark the -1 point
                plt.plot([-1], [0], 'r+')

            # Label the frequencies of the points
            if (labelFreq):
                ind = slice(None, None, labelFreq)
                for xpt, ypt, omegapt in zip(x[ind], y[ind], omega[ind]):
                    # Convert to Hz
                    f = omegapt / (2 * sp.pi)

                    # Factor out multiples of 1000 and limit the
                    # result to the range [-8, 8].
                    pow1000 = max(min(get_pow1000(f), 8), -8)

                    # Get the SI prefix.
                    prefix = gen_prefix(pow1000)

                    # Apply the text. (Use a space before the text to
                    # prevent overlap with the data.)
                    #
                    # np.round() is used because 0.99... appears
                    # instead of 1.0, and this would otherwise be
                    # truncated to 0.
                    plt.text(xpt, ypt,
                             ' ' + str(int(np.round(f / 1000 ** pow1000, 0))) +
                             ' ' + prefix + 'Hz')
        return x, y, omega

# Gang of Four
#! TODO: think about how (and whether) to handle lists of systems
def gangof4_plot(P, C, omega=None):
    """Plot the "Gang of 4" transfer functions for a system

    Generates a 2x2 plot showing the "Gang of 4" sensitivity functions
    [T, PS; CS, S]

    Parameters
    ----------
    P, C : LTI
        Linear input/output systems (process and control)
    omega : array
        Range of frequencies (list or bounds) in rad/sec

    Returns
    -------
    None
    """
    if (P.inputs > 1 or P.outputs > 1 or C.inputs > 1 or C.outputs > 1):
        # TODO: Add MIMO go4 plots.
        raise NotImplementedError("Gang of four is currently only implemented for SISO systems.")
    else:

        # Select a default range if none is provided
        #! TODO: This needs to be made more intelligent
        if omega is None:
            omega = default_frequency_range((P, C))

        # Compute the senstivity functions
        L = P * C;
        S = feedback(1, L);
        T = L * S;

<<<<<<< HEAD
        # Create a unique label to fix bug in matplotlib<=2.1
        # See https://github.com/matplotlib/matplotlib/issues/9024
        import random
        figlabel = str(random.randint(1, 1e6))

                # Plot the four sensitivity functions
=======
        plot_axes = {'t' : None, 's' : None, 'ps' : None, 'cs' : None}
        for ax in plt.gcf().axes:
            label = ax.get_label()
            if label.startswith('pycontrol-gof-'):
                key = label[len('pycontrol-gof-'):]
                if key not in plot_axes:
                    raise RuntimeError("unknown gof axis type '{}'".format(label))
                plot_axes[key] = ax

        # if any are missing, start from scratch
        if any((ax is None for ax in plot_axes.values())):
            plt.clf()
            plot_axes = {'t' : plt.subplot(221,label='pycontrol-gof-t'),
                         'ps' : plt.subplot(222,label='pycontrol-gof-ps'),
                         'cs' : plt.subplot(223,label='pycontrol-gof-cs'),
                         's' : plt.subplot(224,label='pycontrol-gof-s')}

        # Plot the four sensitivity functions
>>>>>>> 805a2d5b
        #! TODO: Need to add in the mag = 1 lines
        mag_tmp, phase_tmp, omega = T.freqresp(omega);
        mag = np.squeeze(mag_tmp)
        phase = np.squeeze(phase_tmp)
<<<<<<< HEAD
        plt.subplot(221, label=figlabel); plt.loglog(omega, mag);
=======
        plot_axes['t'].loglog(omega, mag);
>>>>>>> 805a2d5b

        mag_tmp, phase_tmp, omega = (P * S).freqresp(omega);
        mag = np.squeeze(mag_tmp)
        phase = np.squeeze(phase_tmp)
<<<<<<< HEAD
        plt.subplot(222, label=figlabel); plt.loglog(omega, mag);
=======
        plot_axes['ps'].loglog(omega, mag);
>>>>>>> 805a2d5b

        mag_tmp, phase_tmp, omega = (C * S).freqresp(omega);
        mag = np.squeeze(mag_tmp)
        phase = np.squeeze(phase_tmp)
<<<<<<< HEAD
        plt.subplot(223, label=figlabel); plt.loglog(omega, mag);
=======
        plot_axes['cs'].loglog(omega, mag);
>>>>>>> 805a2d5b

        mag_tmp, phase_tmp, omega = S.freqresp(omega);
        mag = np.squeeze(mag_tmp)
        phase = np.squeeze(phase_tmp)
<<<<<<< HEAD
        plt.subplot(224, label=figlabel); plt.loglog(omega, mag);
=======
        plot_axes['s'].loglog(omega, mag);
>>>>>>> 805a2d5b

#
# Utility functions
#
# This section of the code contains some utility functions for
# generating frequency domain plots
#

# Compute reasonable defaults for axes
def default_frequency_range(syslist, Hz=None, number_of_samples=None, feature_periphery_decade=None):
    """Compute a reasonable default frequency range for frequency
    domain plots.

    Finds a reasonable default frequency range by examining the features
    (poles and zeros) of the systems in syslist.

    Parameters
    ----------
    syslist : list of LTI
        List of linear input/output systems (single system is OK)
    Hz: boolean
        If True, the limits (first and last value) of the frequencies
        are set to full decades in Hz so it fits plotting with logarithmic
        scale in Hz otherwise in rad/s. Omega is always returned in rad/sec.
    number_of_samples: int
        Number of samples to generate
    feature_periphery_decade: float
        Defines how many decades shall be included in the frequency range on
        both sides of features (poles, zeros).
        Example: If there is a feature, e.g. a pole, at 1Hz and feature_periphery_decade=1.
        then the range of frequencies shall span 0.1 .. 10 Hz.
        The default value is read from config.bode_feature_periphery_decade.

    Returns
    -------
    omega : array
        Range of frequencies in rad/sec

    Examples
    --------
    >>> from matlab import ss
    >>> sys = ss("1. -2; 3. -4", "5.; 7", "6. 8", "9.")
    >>> omega = default_frequency_range(sys)
    """
    # This code looks at the poles and zeros of all of the systems that
    # we are plotting and sets the frequency range to be one decade above
    # and below the min and max feature frequencies, rounded to the nearest
    # integer.  It excludes poles and zeros at the origin.  If no features
    # are found, it turns logspace(-1, 1)

    # Set default values for options
    from . import config
    if (number_of_samples is None):
        number_of_samples = config.bode_number_of_samples
    if (feature_periphery_decade is None):
        feature_periphery_decade = config.bode_feature_periphery_decade

    # Find the list of all poles and zeros in the systems
    features = np.array(())
    freq_interesting = []

    # detect if single sys passed by checking if it is sequence-like
    if (not getattr(syslist, '__iter__', False)):
        syslist = (syslist,)

    for sys in syslist:
        try:
            # Add new features to the list
            if sys.isctime():
                features_ = np.concatenate((np.abs(sys.pole()),
                                           np.abs(sys.zero())))
                # Get rid of poles and zeros at the origin
                features_ = features_[features_ != 0.0];
                features = np.concatenate((features, features_))
            elif sys.isdtime(strict=True):
                fn = math.pi * 1. / sys.dt
                # TODO: What distance to the Nyquist frequency is appropriate?
                freq_interesting.append(fn * 0.9)

                features_ = np.concatenate((sys.pole(),
                                           sys.zero()))
                # Get rid of poles and zeros
                # * at the origin and real <= 0 & imag==0: log!
                # * at 1.: would result in omega=0. (logaritmic plot!)
                features_ = features_[(features_.imag != 0.0) | (features_.real > 0.)]
                features_ = features_[np.bitwise_not((features_.imag == 0.0) & (np.abs(features_.real - 1.0) < 1.e-10))]
                # TODO: improve
                features__ = np.abs(np.log(features_) / (1.j * sys.dt))
                features = np.concatenate((features, features__))
            else:
                # TODO
                raise NotImplementedError('type of system in not implemented now')
        except:
            pass


    # Make sure there is at least one point in the range
    if (features.shape[0] == 0):
        features = np.array([1.]);

    if Hz:
        features /= 2.*math.pi
        features = np.log10(features)
        lsp_min = np.floor(np.min(features) - feature_periphery_decade)
        lsp_max = np.ceil(np.max(features) + feature_periphery_decade)
        lsp_min += np.log10(2.*math.pi)
        lsp_max += np.log10(2.*math.pi)
    else:
        features = np.log10(features)
        lsp_min = np.floor(np.min(features) - feature_periphery_decade)
        lsp_max = np.ceil(np.max(features) + feature_periphery_decade)
    if freq_interesting:
        lsp_min = min(lsp_min, np.log10(min(freq_interesting)))
        lsp_max = max(lsp_max, np.log10(max(freq_interesting)))

    #! TODO: Add a check in discrete case to make sure we don't get aliasing (Attention: there is a list of system but only one omega vector)

    # Set the range to be an order of magnitude beyond any features
    if number_of_samples:
        omega = sp.logspace(lsp_min, lsp_max, num=number_of_samples, endpoint=True)
    else:
        omega = sp.logspace(lsp_min, lsp_max, endpoint=True)
    return omega

#
# KLD 5/23/11: Two functions to create nice looking labels
#
def get_pow1000(num):
    '''Determine the exponent for which the significand of a number is within the
    range [1, 1000).
    '''
    # Based on algorithm from http://www.mail-archive.com/matplotlib-users@lists.sourceforge.net/msg14433.html, accessed 2010/11/7
    # by Jason Heeris 2009/11/18
    from decimal import Decimal
    from math import floor
    dnum = Decimal(str(num))
    if dnum == 0:
        return 0
    elif dnum < 0:
        dnum = -dnum
    return int(floor(dnum.log10() / 3))

def gen_prefix(pow1000):
    '''Return the SI prefix for a power of 1000.
    '''
    # Prefixes according to Table 5 of [BIPM 2006] (excluding hecto,
    # deca, deci, and centi).
    if pow1000 < -8 or pow1000 > 8:
        raise ValueError("Value is out of the range covered by the SI prefixes.")
    return ['Y',  # yotta (10^24)
            'Z',  # zetta (10^21)
            'E',  # exa (10^18)
            'P',  # peta (10^15)
            'T',  # tera (10^12)
            'G',  # giga (10^9)
            'M',  # mega (10^6)
            'k',  # kilo (10^3)
            '',  # (10^0)
            'm',  # milli (10^-3)
            r'$\mu$',  # micro (10^-6)
            'n',  # nano (10^-9)
            'p',  # pico (10^-12)
            'f',  # femto (10^-15)
            'a',  # atto (10^-18)
            'z',  # zepto (10^-21)
            'y'][8 - pow1000]  # yocto (10^-24)

# Function aliases
bode = bode_plot
nyquist = nyquist_plot
gangof4 = gangof4_plot<|MERGE_RESOLUTION|>--- conflicted
+++ resolved
@@ -191,11 +191,6 @@
                 figlabel = str(random.randint(1, 1e6))
 
                 # Magnitude plot
-<<<<<<< HEAD
-                ax_mag = plt.subplot(211, label=figlabel);
-
-=======
->>>>>>> 805a2d5b
                 if dB:
                     pltline = ax_mag.semilogx(omega_plot, 20 * np.log10(mag),
                                               *args, **kwargs)
@@ -378,14 +373,6 @@
         S = feedback(1, L);
         T = L * S;
 
-<<<<<<< HEAD
-        # Create a unique label to fix bug in matplotlib<=2.1
-        # See https://github.com/matplotlib/matplotlib/issues/9024
-        import random
-        figlabel = str(random.randint(1, 1e6))
-
-                # Plot the four sensitivity functions
-=======
         plot_axes = {'t' : None, 's' : None, 'ps' : None, 'cs' : None}
         for ax in plt.gcf().axes:
             label = ax.get_label()
@@ -404,43 +391,27 @@
                          's' : plt.subplot(224,label='pycontrol-gof-s')}
 
         # Plot the four sensitivity functions
->>>>>>> 805a2d5b
+
         #! TODO: Need to add in the mag = 1 lines
         mag_tmp, phase_tmp, omega = T.freqresp(omega);
         mag = np.squeeze(mag_tmp)
         phase = np.squeeze(phase_tmp)
-<<<<<<< HEAD
-        plt.subplot(221, label=figlabel); plt.loglog(omega, mag);
-=======
         plot_axes['t'].loglog(omega, mag);
->>>>>>> 805a2d5b
 
         mag_tmp, phase_tmp, omega = (P * S).freqresp(omega);
         mag = np.squeeze(mag_tmp)
         phase = np.squeeze(phase_tmp)
-<<<<<<< HEAD
-        plt.subplot(222, label=figlabel); plt.loglog(omega, mag);
-=======
         plot_axes['ps'].loglog(omega, mag);
->>>>>>> 805a2d5b
 
         mag_tmp, phase_tmp, omega = (C * S).freqresp(omega);
         mag = np.squeeze(mag_tmp)
         phase = np.squeeze(phase_tmp)
-<<<<<<< HEAD
-        plt.subplot(223, label=figlabel); plt.loglog(omega, mag);
-=======
         plot_axes['cs'].loglog(omega, mag);
->>>>>>> 805a2d5b
 
         mag_tmp, phase_tmp, omega = S.freqresp(omega);
         mag = np.squeeze(mag_tmp)
         phase = np.squeeze(phase_tmp)
-<<<<<<< HEAD
-        plt.subplot(224, label=figlabel); plt.loglog(omega, mag);
-=======
         plot_axes['s'].loglog(omega, mag);
->>>>>>> 805a2d5b
 
 #
 # Utility functions
