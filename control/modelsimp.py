--- conflicted
+++ resolved
@@ -49,13 +49,9 @@
 from .statefbk import gram
 from .timeresp import TimeResponseData
 
-<<<<<<< HEAD
-__all__ = ['hsvd', 'balred', 'modred', 'eigensys_realization', 'markov', 'minreal', 'era']
-=======
 __all__ = ['hankel_singular_values', 'balanced_reduction', 'model_reduction',
            'minimal_realization', 'eigensys_realization', 'markov', 'hsvd',
            'balred', 'modred', 'minreal', 'era']
->>>>>>> 10fa1423
 
 
 # Hankel Singular Value Decomposition
@@ -374,7 +370,6 @@
     return sysr
 
 
-<<<<<<< HEAD
 def _block_hankel(Y, m, n):
     """Create a block Hankel matrix from impulse response"""
     q, p, _ = Y.shape
@@ -393,12 +388,7 @@
 def eigensys_realization(arg, r, m=None, n=None, dt=True, transpose=False):
     r"""eigensys_realization(YY, r)
 
-    Calculate an ERA model of order `r` based on the impulse-response data
-=======
-def eigensys_realization(YY, m, n, nin, nout, r):
-    """Calculate an ERA model of order `r` based on the impulse-response data
->>>>>>> 10fa1423
-    `YY`.
+    Calculate ERA model of order `r` based on impulse-response data `YY`.
 
     This function computes a discrete time system
 
@@ -694,17 +684,11 @@
         H = np.squeeze(H)
 
     # Return the first m Markov parameters
-<<<<<<< HEAD
     return H if not transpose else np.transpose(H)
-
-# Function aliases
-=======
-    return H if transpose else np.transpose(H)
 
 # Function aliases
 hsvd = hankel_singular_values
 balred = balanced_reduction
 modred = model_reduction
 minreal = minimal_realization
->>>>>>> 10fa1423
 era = eigensys_realization