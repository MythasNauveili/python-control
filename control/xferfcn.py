--- conflicted
+++ resolved
@@ -1623,13 +1623,8 @@
     >>> sys1 = ct.tf(num, den)
 
     >>> # Create a variable 's' to allow algebra operations for SISO systems
-<<<<<<< HEAD
     >>> s = ct.tf('s')
     >>> G  = (s + 1)/(s**2 + 2*s + 1)
-=======
-    >>> s = tf('s')
-    >>> G  = (s + 1) / (s**2 + 2*s + 1)
->>>>>>> 26c44e16
 
     >>> # Convert a StateSpace to a TransferFunction object.
     >>> sys_ss = ct.ss("1. -2; 3. -4", "5.; 7", "6. 8", "9.")
