--- conflicted
+++ resolved
@@ -136,10 +136,7 @@
                            [[3], [4]]],
                           [[[1, 2, 3, 4], [1, 1]],
                            [[1, 1], [1, 1]]])
-<<<<<<< HEAD
-=======
-
->>>>>>> 195bec3e
+
     omega, gain = phase_crossover_frequencies(tf[0,0])
     assert_allclose(omega, [1.73205,  0.], atol=1.5e-3)
     assert_allclose(gain, [-0.5,  0.25], atol=1.5e-3)
